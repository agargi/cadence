--- conflicted
+++ resolved
@@ -476,41 +476,11 @@
 	archiveHistory bool,
 	archiveVisibility bool,
 ) error {
-<<<<<<< HEAD
-	executionStats, err := workflowContext.loadExecutionStats()
-	if err != nil {
-		return err
-	}
-	attemptArchiveInline := executionStats.HistorySize < int64(t.config.TimerProcessorHistoryArchivalSizeLimit())
-	ctx, cancel := context.WithTimeout(context.Background(), t.config.TimerProcessorHistoryArchivalTimeLimit())
-	defer cancel()
-	lastWriteVersion, err := msBuilder.GetLastWriteVersion()
-	if err != nil {
-		return err
-	}
-	branchToken, err := msBuilder.GetCurrentBranchToken()
-	if err != nil {
-		return err
-	}
-	req := &archiver.ClientRequest{
-		ArchiveRequest: &archiver.ArchiveRequest{
-			ShardID:              t.shard.GetShardID(),
-			DomainID:             task.DomainID,
-			DomainName:           domainCacheEntry.GetInfo().Name,
-			WorkflowID:           task.WorkflowID,
-			RunID:                task.RunID,
-			EventStoreVersion:    msBuilder.GetEventStoreVersion(),
-			BranchToken:          branchToken,
-			NextEventID:          msBuilder.GetNextEventID(),
-			CloseFailoverVersion: lastWriteVersion,
-			URI:                  domainCacheEntry.GetConfig().HistoryArchivalURI,
-=======
 	req := &archiver.ClientRequest{
 		ArchiveRequest: &archiver.ArchiveRequest{
 			DomainID:   task.DomainID,
 			WorkflowID: task.WorkflowID,
 			RunID:      task.RunID,
->>>>>>> c81b8965
 		},
 		CallerService:        common.HistoryServiceName,
 		AttemptArchiveInline: true, // archive inline by default
@@ -524,22 +494,28 @@
 		req.ArchiveRequest.ShardID = t.shard.GetShardID()
 		req.ArchiveRequest.DomainName = domainCacheEntry.GetInfo().Name
 		req.ArchiveRequest.EventStoreVersion = msBuilder.GetEventStoreVersion()
-		req.ArchiveRequest.BranchToken = msBuilder.GetCurrentBranch()
+		req.ArchiveRequest.BranchToken, err = msBuilder.GetCurrentBranchToken()
+		if err != nil {
+			return err
+		}
 		req.ArchiveRequest.NextEventID = msBuilder.GetNextEventID()
-		req.ArchiveRequest.CloseFailoverVersion = msBuilder.GetLastWriteVersion()
+		req.ArchiveRequest.CloseFailoverVersion, err = msBuilder.GetLastWriteVersion()
+		if err != nil {
+			return err
+		}
 		req.ArchiveRequest.URI = domainCacheEntry.GetConfig().HistoryArchivalURI
 		req.ArchiveRequest.Targets = append(req.ArchiveRequest.Targets, archiver.ArchiveTargetHistory)
 	}
 
 	if archiveVisibility {
 		executionInfo := msBuilder.GetExecutionInfo()
-		startEvent, ok := msBuilder.GetStartEvent()
-		if !ok {
-			return &workflow.InternalServiceError{Message: "Unable to get workflow start event."}
-		}
-		completionEvent, ok := msBuilder.GetCompletionEvent()
-		if !ok {
-			return &workflow.InternalServiceError{Message: "Unable to get workflow completion event."}
+		startEvent, err := msBuilder.GetStartEvent()
+		if err != nil {
+			return err
+		}
+		completionEvent, err := msBuilder.GetCompletionEvent()
+		if err != nil {
+			return err
 		}
 		req.ArchiveRequest.WorkflowTypeName = executionInfo.WorkflowTypeName
 		req.ArchiveRequest.StartTimestamp = executionInfo.StartTimestamp.UnixNano()
