// Copyright (c) 2020 Uber Technologies, Inc.
//
// Permission is hereby granted, free of charge, to any person obtaining a copy
// of this software and associated documentation files (the "Software"), to deal
// in the Software without restriction, including without limitation the rights
// to use, copy, modify, merge, publish, distribute, sublicense, and/or sell
// copies of the Software, and to permit persons to whom the Software is
// furnished to do so, subject to the following conditions:
//
// The above copyright notice and this permission notice shall be included in
// all copies or substantial portions of the Software.
//
// THE SOFTWARE IS PROVIDED "AS IS", WITHOUT WARRANTY OF ANY KIND, EXPRESS OR
// IMPLIED, INCLUDING BUT NOT LIMITED TO THE WARRANTIES OF MERCHANTABILITY,
// FITNESS FOR A PARTICULAR PURPOSE AND NONINFRINGEMENT. IN NO EVENT SHALL THE
// AUTHORS OR COPYRIGHT HOLDERS BE LIABLE FOR ANY CLAIM, DAMAGES OR OTHER
// LIABILITY, WHETHER IN AN ACTION OF CONTRACT, TORT OR OTHERWISE, ARISING FROM,
// OUT OF OR IN CONNECTION WITH THE SOFTWARE OR THE USE OR OTHER DEALINGS IN
// THE SOFTWARE.

package config

import (
	"strconv"
	"time"

	"github.com/uber/cadence/common"
	"github.com/uber/cadence/common/definition"
	"github.com/uber/cadence/common/service/config"
	"github.com/uber/cadence/common/service/dynamicconfig"
	"github.com/uber/cadence/common/task"
)

// Config represents configuration for cadence-history service
type Config struct {
	NumberOfShards int

	EnableNDC                       dynamicconfig.BoolPropertyFnWithDomainFilter
	RPS                             dynamicconfig.IntPropertyFn
	MaxIDLengthLimit                dynamicconfig.IntPropertyFn
	PersistenceMaxQPS               dynamicconfig.IntPropertyFn
	PersistenceGlobalMaxQPS         dynamicconfig.IntPropertyFn
	EnableVisibilitySampling        dynamicconfig.BoolPropertyFn
	EnableReadFromClosedExecutionV2 dynamicconfig.BoolPropertyFn
	VisibilityOpenMaxQPS            dynamicconfig.IntPropertyFnWithDomainFilter
	VisibilityClosedMaxQPS          dynamicconfig.IntPropertyFnWithDomainFilter
	AdvancedVisibilityWritingMode   dynamicconfig.StringPropertyFn
	EmitShardDiffLog                dynamicconfig.BoolPropertyFn
	MaxAutoResetPoints              dynamicconfig.IntPropertyFnWithDomainFilter
	ThrottledLogRPS                 dynamicconfig.IntPropertyFn
	EnableStickyQuery               dynamicconfig.BoolPropertyFnWithDomainFilter
	ShutdownDrainDuration           dynamicconfig.DurationPropertyFn

	// HistoryCache settings
	// Change of these configs require shard restart
	HistoryCacheInitialSize dynamicconfig.IntPropertyFn
	HistoryCacheMaxSize     dynamicconfig.IntPropertyFn
	HistoryCacheTTL         dynamicconfig.DurationPropertyFn

	// EventsCache settings
	// Change of these configs require shard restart
	EventsCacheInitialCount       dynamicconfig.IntPropertyFn
	EventsCacheMaxCount           dynamicconfig.IntPropertyFn
	EventsCacheMaxSize            dynamicconfig.IntPropertyFn
	EventsCacheTTL                dynamicconfig.DurationPropertyFn
	EventsCacheGlobalEnable       dynamicconfig.BoolPropertyFn
	EventsCacheGlobalInitialCount dynamicconfig.IntPropertyFn
	EventsCacheGlobalMaxCount     dynamicconfig.IntPropertyFn

	// ShardController settings
	RangeSizeBits           uint
	AcquireShardInterval    dynamicconfig.DurationPropertyFn
	AcquireShardConcurrency dynamicconfig.IntPropertyFn

	// the artificial delay added to standby cluster's view of active cluster's time
	StandbyClusterDelay                  dynamicconfig.DurationPropertyFn
	StandbyTaskMissingEventsResendDelay  dynamicconfig.DurationPropertyFn
	StandbyTaskMissingEventsDiscardDelay dynamicconfig.DurationPropertyFn

	// Task process settings
	TaskProcessRPS                 dynamicconfig.IntPropertyFnWithDomainFilter
	EnablePriorityTaskProcessor    dynamicconfig.BoolPropertyFn
	TaskSchedulerType              dynamicconfig.IntPropertyFn
	TaskSchedulerWorkerCount       dynamicconfig.IntPropertyFn
	TaskSchedulerQueueSize         dynamicconfig.IntPropertyFn
	TaskSchedulerRoundRobinWeights dynamicconfig.MapPropertyFn

	// TimerQueueProcessor settings
	TimerTaskBatchSize                                dynamicconfig.IntPropertyFn
	TimerTaskWorkerCount                              dynamicconfig.IntPropertyFn
	TimerTaskMaxRetryCount                            dynamicconfig.IntPropertyFn
	TimerProcessorGetFailureRetryCount                dynamicconfig.IntPropertyFn
	TimerProcessorCompleteTimerFailureRetryCount      dynamicconfig.IntPropertyFn
	TimerProcessorUpdateAckInterval                   dynamicconfig.DurationPropertyFn
	TimerProcessorUpdateAckIntervalJitterCoefficient  dynamicconfig.FloatPropertyFn
	TimerProcessorCompleteTimerInterval               dynamicconfig.DurationPropertyFn
	TimerProcessorFailoverMaxPollRPS                  dynamicconfig.IntPropertyFn
	TimerProcessorMaxPollRPS                          dynamicconfig.IntPropertyFn
	TimerProcessorMaxPollInterval                     dynamicconfig.DurationPropertyFn
	TimerProcessorMaxPollIntervalJitterCoefficient    dynamicconfig.FloatPropertyFn
	TimerProcessorSplitQueueInterval                  dynamicconfig.DurationPropertyFn
	TimerProcessorSplitQueueIntervalJitterCoefficient dynamicconfig.FloatPropertyFn
	TimerProcessorRedispatchInterval                  dynamicconfig.DurationPropertyFn
	TimerProcessorRedispatchIntervalJitterCoefficient dynamicconfig.FloatPropertyFn
	TimerProcessorMaxRedispatchQueueSize              dynamicconfig.IntPropertyFn
	TimerProcessorEnablePriorityTaskProcessor         dynamicconfig.BoolPropertyFn
	TimerProcessorMaxTimeShift                        dynamicconfig.DurationPropertyFn
	TimerProcessorHistoryArchivalSizeLimit            dynamicconfig.IntPropertyFn
	TimerProcessorArchivalTimeLimit                   dynamicconfig.DurationPropertyFn

	// TransferQueueProcessor settings
	TransferTaskBatchSize                                dynamicconfig.IntPropertyFn
	TransferTaskWorkerCount                              dynamicconfig.IntPropertyFn
	TransferTaskMaxRetryCount                            dynamicconfig.IntPropertyFn
	TransferProcessorCompleteTransferFailureRetryCount   dynamicconfig.IntPropertyFn
	TransferProcessorFailoverMaxPollRPS                  dynamicconfig.IntPropertyFn
	TransferProcessorMaxPollRPS                          dynamicconfig.IntPropertyFn
	TransferProcessorMaxPollInterval                     dynamicconfig.DurationPropertyFn
	TransferProcessorMaxPollIntervalJitterCoefficient    dynamicconfig.FloatPropertyFn
	TransferProcessorSplitQueueInterval                  dynamicconfig.DurationPropertyFn
	TransferProcessorSplitQueueIntervalJitterCoefficient dynamicconfig.FloatPropertyFn
	TransferProcessorUpdateAckInterval                   dynamicconfig.DurationPropertyFn
	TransferProcessorUpdateAckIntervalJitterCoefficient  dynamicconfig.FloatPropertyFn
	TransferProcessorCompleteTransferInterval            dynamicconfig.DurationPropertyFn
	TransferProcessorRedispatchInterval                  dynamicconfig.DurationPropertyFn
	TransferProcessorRedispatchIntervalJitterCoefficient dynamicconfig.FloatPropertyFn
	TransferProcessorMaxRedispatchQueueSize              dynamicconfig.IntPropertyFn
	TransferProcessorEnablePriorityTaskProcessor         dynamicconfig.BoolPropertyFn
	TransferProcessorEnableMultiCurosrProcessor          dynamicconfig.BoolPropertyFn
	TransferProcessorVisibilityArchivalTimeLimit         dynamicconfig.DurationPropertyFn

	// ReplicatorQueueProcessor settings
	ReplicatorTaskBatchSize                                dynamicconfig.IntPropertyFn
	ReplicatorTaskWorkerCount                              dynamicconfig.IntPropertyFn
	ReplicatorTaskMaxRetryCount                            dynamicconfig.IntPropertyFn
	ReplicatorProcessorMaxPollRPS                          dynamicconfig.IntPropertyFn
	ReplicatorProcessorMaxPollInterval                     dynamicconfig.DurationPropertyFn
	ReplicatorProcessorMaxPollIntervalJitterCoefficient    dynamicconfig.FloatPropertyFn
	ReplicatorProcessorUpdateAckInterval                   dynamicconfig.DurationPropertyFn
	ReplicatorProcessorUpdateAckIntervalJitterCoefficient  dynamicconfig.FloatPropertyFn
	ReplicatorProcessorRedispatchInterval                  dynamicconfig.DurationPropertyFn
	ReplicatorProcessorRedispatchIntervalJitterCoefficient dynamicconfig.FloatPropertyFn
	ReplicatorProcessorMaxRedispatchQueueSize              dynamicconfig.IntPropertyFn
	ReplicatorProcessorEnablePriorityTaskProcessor         dynamicconfig.BoolPropertyFn
	ReplicatorProcessorFetchTasksBatchSize                 dynamicconfig.IntPropertyFn

	// Persistence settings
	ExecutionMgrNumConns dynamicconfig.IntPropertyFn
	HistoryMgrNumConns   dynamicconfig.IntPropertyFn

	// System Limits
	MaximumBufferedEventsBatch dynamicconfig.IntPropertyFn
	MaximumSignalsPerExecution dynamicconfig.IntPropertyFnWithDomainFilter

	// ShardUpdateMinInterval the minimal time interval which the shard info can be updated
	ShardUpdateMinInterval dynamicconfig.DurationPropertyFn
	// ShardSyncMinInterval the minimal time interval which the shard info should be sync to remote
	ShardSyncMinInterval            dynamicconfig.DurationPropertyFn
	ShardSyncTimerJitterCoefficient dynamicconfig.FloatPropertyFn

	// Time to hold a poll request before returning an empty response
	// right now only used by GetMutableState
	LongPollExpirationInterval dynamicconfig.DurationPropertyFnWithDomainFilter

	// encoding the history events
	EventEncodingType dynamicconfig.StringPropertyFnWithDomainFilter
	// whether or not using ParentClosePolicy
	EnableParentClosePolicy dynamicconfig.BoolPropertyFnWithDomainFilter
	// whether or not enable system workers for processing parent close policy task
	EnableParentClosePolicyWorker dynamicconfig.BoolPropertyFn
	// parent close policy will be processed by sys workers(if enabled) if
	// the number of children greater than or equal to this threshold
	ParentClosePolicyThreshold dynamicconfig.IntPropertyFnWithDomainFilter
	// total number of parentClosePolicy system workflows
	NumParentClosePolicySystemWorkflows dynamicconfig.IntPropertyFn

	// Archival settings
	NumArchiveSystemWorkflows dynamicconfig.IntPropertyFn
	ArchiveRequestRPS         dynamicconfig.IntPropertyFn

	// Size limit related settings
	BlobSizeLimitError     dynamicconfig.IntPropertyFnWithDomainFilter
	BlobSizeLimitWarn      dynamicconfig.IntPropertyFnWithDomainFilter
	HistorySizeLimitError  dynamicconfig.IntPropertyFnWithDomainFilter
	HistorySizeLimitWarn   dynamicconfig.IntPropertyFnWithDomainFilter
	HistoryCountLimitError dynamicconfig.IntPropertyFnWithDomainFilter
	HistoryCountLimitWarn  dynamicconfig.IntPropertyFnWithDomainFilter

	// ValidSearchAttributes is legal indexed keys that can be used in list APIs
	ValidSearchAttributes             dynamicconfig.MapPropertyFn
	SearchAttributesNumberOfKeysLimit dynamicconfig.IntPropertyFnWithDomainFilter
	SearchAttributesSizeOfValueLimit  dynamicconfig.IntPropertyFnWithDomainFilter
	SearchAttributesTotalSizeLimit    dynamicconfig.IntPropertyFnWithDomainFilter

	// Decision settings
	// StickyTTL is to expire a sticky tasklist if no update more than this duration
	// TODO https://github.com/uber/cadence/issues/2357
	StickyTTL dynamicconfig.DurationPropertyFnWithDomainFilter
	// DecisionHeartbeatTimeout is to timeout behavior of: RespondDecisionTaskComplete with ForceCreateNewDecisionTask == true without any decisions
	// So that decision will be scheduled to another worker(by clear stickyness)
	DecisionHeartbeatTimeout dynamicconfig.DurationPropertyFnWithDomainFilter
	// MaxDecisionStartToCloseSeconds is the StartToCloseSeconds for decision
	MaxDecisionStartToCloseSeconds dynamicconfig.IntPropertyFnWithDomainFilter

	// The following is used by the new RPC replication stack
	ReplicationTaskFetcherParallelism                dynamicconfig.IntPropertyFn
	ReplicationTaskFetcherAggregationInterval        dynamicconfig.DurationPropertyFn
	ReplicationTaskFetcherTimerJitterCoefficient     dynamicconfig.FloatPropertyFn
	ReplicationTaskFetcherErrorRetryWait             dynamicconfig.DurationPropertyFn
	ReplicationTaskProcessorErrorRetryWait           dynamicconfig.DurationPropertyFnWithShardIDFilter
	ReplicationTaskProcessorErrorRetryMaxAttempts    dynamicconfig.IntPropertyFnWithShardIDFilter
	ReplicationTaskProcessorNoTaskRetryWait          dynamicconfig.DurationPropertyFnWithShardIDFilter
	ReplicationTaskProcessorCleanupInterval          dynamicconfig.DurationPropertyFnWithShardIDFilter
	ReplicationTaskProcessorCleanupJitterCoefficient dynamicconfig.FloatPropertyFnWithShardIDFilter
	// TODO: those two flags are for migration. Consider remove them after the migration complete
	EnableRPCReplication         dynamicconfig.BoolPropertyFn
	EnableKafkaReplication       dynamicconfig.BoolPropertyFn
	EnableCleanupReplicationTask dynamicconfig.BoolPropertyFn

	// The following are used by consistent query
	EnableConsistentQuery         dynamicconfig.BoolPropertyFn
	EnableConsistentQueryByDomain dynamicconfig.BoolPropertyFnWithDomainFilter
	MaxBufferedQueryCount         dynamicconfig.IntPropertyFn

	// Data integrity check related config knobs
	MutableStateChecksumGenProbability    dynamicconfig.IntPropertyFnWithDomainFilter
	MutableStateChecksumVerifyProbability dynamicconfig.IntPropertyFnWithDomainFilter
	MutableStateChecksumInvalidateBefore  dynamicconfig.FloatPropertyFn

	//Crocess DC Replication configuration
	ReplicationEventsFromCurrentCluster dynamicconfig.BoolPropertyFnWithDomainFilter
}

const (
	// DefaultHistoryMaxAutoResetPoints is the default maximum number for auto reset points
	DefaultHistoryMaxAutoResetPoints = 20
)

var (
	// DefaultTaskPriorityWeight is the default round robin weight used by task scheduler
	DefaultTaskPriorityWeight = map[int]int{
		task.GetTaskPriority(task.HighPriorityClass, task.DefaultPrioritySubclass):    200,
		task.GetTaskPriority(task.DefaultPriorityClass, task.DefaultPrioritySubclass): 100,
		task.GetTaskPriority(task.LowPriorityClass, task.DefaultPrioritySubclass):     50,
	}
)

// New returns new service config with default values
func New(dc *dynamicconfig.Collection, numberOfShards int, storeType string, isAdvancedVisConfigExist bool) *Config {
	cfg := &Config{
		NumberOfShards:                       numberOfShards,
		EnableNDC:                            dc.GetBoolPropertyFnWithDomainFilter(dynamicconfig.EnableNDC, true),
		RPS:                                  dc.GetIntProperty(dynamicconfig.HistoryRPS, 3000),
		MaxIDLengthLimit:                     dc.GetIntProperty(dynamicconfig.MaxIDLengthLimit, 1000),
		PersistenceMaxQPS:                    dc.GetIntProperty(dynamicconfig.HistoryPersistenceMaxQPS, 9000),
		PersistenceGlobalMaxQPS:              dc.GetIntProperty(dynamicconfig.HistoryPersistenceGlobalMaxQPS, 0),
		ShutdownDrainDuration:                dc.GetDurationProperty(dynamicconfig.HistoryShutdownDrainDuration, 0),
		EnableVisibilitySampling:             dc.GetBoolProperty(dynamicconfig.EnableVisibilitySampling, true),
		EnableReadFromClosedExecutionV2:      dc.GetBoolProperty(dynamicconfig.EnableReadFromClosedExecutionV2, false),
		VisibilityOpenMaxQPS:                 dc.GetIntPropertyFilteredByDomain(dynamicconfig.HistoryVisibilityOpenMaxQPS, 300),
		VisibilityClosedMaxQPS:               dc.GetIntPropertyFilteredByDomain(dynamicconfig.HistoryVisibilityClosedMaxQPS, 300),
		MaxAutoResetPoints:                   dc.GetIntPropertyFilteredByDomain(dynamicconfig.HistoryMaxAutoResetPoints, DefaultHistoryMaxAutoResetPoints),
		MaxDecisionStartToCloseSeconds:       dc.GetIntPropertyFilteredByDomain(dynamicconfig.MaxDecisionStartToCloseSeconds, 240),
		AdvancedVisibilityWritingMode:        dc.GetStringProperty(dynamicconfig.AdvancedVisibilityWritingMode, common.GetDefaultAdvancedVisibilityWritingMode(isAdvancedVisConfigExist)),
		EmitShardDiffLog:                     dc.GetBoolProperty(dynamicconfig.EmitShardDiffLog, false),
		HistoryCacheInitialSize:              dc.GetIntProperty(dynamicconfig.HistoryCacheInitialSize, 128),
		HistoryCacheMaxSize:                  dc.GetIntProperty(dynamicconfig.HistoryCacheMaxSize, 512),
		HistoryCacheTTL:                      dc.GetDurationProperty(dynamicconfig.HistoryCacheTTL, time.Hour),
<<<<<<< HEAD
		EventsCacheInitialSize:               dc.GetIntProperty(dynamicconfig.EventsCacheInitialSize, 128),
		EventsCacheMaxSize:                   dc.GetIntProperty(dynamicconfig.EventsCacheMaxSize, 512),
		EventsCacheMaxSizeInBytes:            dc.GetIntProperty(dynamicconfig.EventsCacheMaxSizeInBytes, 1073741824),
		EventsCacheTTL:                       dc.GetDurationProperty(dynamicconfig.EventsCacheTTL, time.Hour),
		EventsCacheGlobalEnable:              dc.GetBoolProperty(dynamicconfig.EventsCacheGlobalEnable, true),
		EventsCacheGlobalInitialSize:         dc.GetIntProperty(dynamicconfig.EventsCacheInitialSize, 4096),
		EventsCacheGlobalMaxSize:             dc.GetIntProperty(dynamicconfig.EventsCacheMaxSize, 1<<20),
=======
		EventsCacheInitialCount:              dc.GetIntProperty(dynamicconfig.EventsCacheInitialCount, 128),
		EventsCacheMaxCount:                  dc.GetIntProperty(dynamicconfig.EventsCacheMaxCount, 512),
		EventsCacheMaxSize:                   dc.GetIntProperty(dynamicconfig.EventsCacheMaxSize, 0),
		EventsCacheTTL:                       dc.GetDurationProperty(dynamicconfig.EventsCacheTTL, time.Hour),
		EventsCacheGlobalEnable:              dc.GetBoolProperty(dynamicconfig.EventsCacheGlobalEnable, false),
		EventsCacheGlobalInitialCount:        dc.GetIntProperty(dynamicconfig.EventsCacheGlobalInitialCount, 1<<12),
		EventsCacheGlobalMaxCount:            dc.GetIntProperty(dynamicconfig.EventsCacheGlobalMaxCount, 1<<17),
>>>>>>> 35de605e
		RangeSizeBits:                        20, // 20 bits for sequencer, 2^20 sequence number for any range
		AcquireShardInterval:                 dc.GetDurationProperty(dynamicconfig.AcquireShardInterval, time.Minute),
		AcquireShardConcurrency:              dc.GetIntProperty(dynamicconfig.AcquireShardConcurrency, 1),
		StandbyClusterDelay:                  dc.GetDurationProperty(dynamicconfig.StandbyClusterDelay, 5*time.Minute),
		StandbyTaskMissingEventsResendDelay:  dc.GetDurationProperty(dynamicconfig.StandbyTaskMissingEventsResendDelay, 15*time.Minute),
		StandbyTaskMissingEventsDiscardDelay: dc.GetDurationProperty(dynamicconfig.StandbyTaskMissingEventsDiscardDelay, 25*time.Minute),

		TaskProcessRPS:                 dc.GetIntPropertyFilteredByDomain(dynamicconfig.TaskProcessRPS, 1000),
		EnablePriorityTaskProcessor:    dc.GetBoolProperty(dynamicconfig.EnablePriorityTaskProcessor, false),
		TaskSchedulerType:              dc.GetIntProperty(dynamicconfig.TaskSchedulerType, int(task.SchedulerTypeWRR)),
		TaskSchedulerWorkerCount:       dc.GetIntProperty(dynamicconfig.TaskSchedulerWorkerCount, 20),
		TaskSchedulerQueueSize:         dc.GetIntProperty(dynamicconfig.TaskSchedulerQueueSize, 2000),
		TaskSchedulerRoundRobinWeights: dc.GetMapProperty(dynamicconfig.TaskSchedulerRoundRobinWeights, convertWeightsToDynamicConfigValue(DefaultTaskPriorityWeight)),

		TimerTaskBatchSize:                                dc.GetIntProperty(dynamicconfig.TimerTaskBatchSize, 100),
		TimerTaskWorkerCount:                              dc.GetIntProperty(dynamicconfig.TimerTaskWorkerCount, 10),
		TimerTaskMaxRetryCount:                            dc.GetIntProperty(dynamicconfig.TimerTaskMaxRetryCount, 100),
		TimerProcessorGetFailureRetryCount:                dc.GetIntProperty(dynamicconfig.TimerProcessorGetFailureRetryCount, 5),
		TimerProcessorCompleteTimerFailureRetryCount:      dc.GetIntProperty(dynamicconfig.TimerProcessorCompleteTimerFailureRetryCount, 10),
		TimerProcessorUpdateAckInterval:                   dc.GetDurationProperty(dynamicconfig.TimerProcessorUpdateAckInterval, 30*time.Second),
		TimerProcessorUpdateAckIntervalJitterCoefficient:  dc.GetFloat64Property(dynamicconfig.TimerProcessorUpdateAckIntervalJitterCoefficient, 0.15),
		TimerProcessorCompleteTimerInterval:               dc.GetDurationProperty(dynamicconfig.TimerProcessorCompleteTimerInterval, 60*time.Second),
		TimerProcessorFailoverMaxPollRPS:                  dc.GetIntProperty(dynamicconfig.TimerProcessorFailoverMaxPollRPS, 1),
		TimerProcessorMaxPollRPS:                          dc.GetIntProperty(dynamicconfig.TimerProcessorMaxPollRPS, 20),
		TimerProcessorMaxPollInterval:                     dc.GetDurationProperty(dynamicconfig.TimerProcessorMaxPollInterval, 5*time.Minute),
		TimerProcessorMaxPollIntervalJitterCoefficient:    dc.GetFloat64Property(dynamicconfig.TimerProcessorMaxPollIntervalJitterCoefficient, 0.15),
		TimerProcessorSplitQueueInterval:                  dc.GetDurationProperty(dynamicconfig.TimerProcessorSplitQueueInterval, 1*time.Minute),
		TimerProcessorSplitQueueIntervalJitterCoefficient: dc.GetFloat64Property(dynamicconfig.TimerProcessorSplitQueueIntervalJitterCoefficient, 0.15),
		TimerProcessorRedispatchInterval:                  dc.GetDurationProperty(dynamicconfig.TimerProcessorRedispatchInterval, 1*time.Second),
		TimerProcessorRedispatchIntervalJitterCoefficient: dc.GetFloat64Property(dynamicconfig.TimerProcessorRedispatchIntervalJitterCoefficient, 0.15),
		TimerProcessorMaxRedispatchQueueSize:              dc.GetIntProperty(dynamicconfig.TimerProcessorMaxRedispatchQueueSize, 10000),
		TimerProcessorEnablePriorityTaskProcessor:         dc.GetBoolProperty(dynamicconfig.TimerProcessorEnablePriorityTaskProcessor, false),
		TimerProcessorMaxTimeShift:                        dc.GetDurationProperty(dynamicconfig.TimerProcessorMaxTimeShift, 1*time.Second),
		TimerProcessorHistoryArchivalSizeLimit:            dc.GetIntProperty(dynamicconfig.TimerProcessorHistoryArchivalSizeLimit, 500*1024),
		TimerProcessorArchivalTimeLimit:                   dc.GetDurationProperty(dynamicconfig.TimerProcessorArchivalTimeLimit, 1*time.Second),

		TransferTaskBatchSize:                                dc.GetIntProperty(dynamicconfig.TransferTaskBatchSize, 100),
		TransferProcessorFailoverMaxPollRPS:                  dc.GetIntProperty(dynamicconfig.TransferProcessorFailoverMaxPollRPS, 1),
		TransferProcessorMaxPollRPS:                          dc.GetIntProperty(dynamicconfig.TransferProcessorMaxPollRPS, 20),
		TransferTaskWorkerCount:                              dc.GetIntProperty(dynamicconfig.TransferTaskWorkerCount, 10),
		TransferTaskMaxRetryCount:                            dc.GetIntProperty(dynamicconfig.TransferTaskMaxRetryCount, 100),
		TransferProcessorCompleteTransferFailureRetryCount:   dc.GetIntProperty(dynamicconfig.TransferProcessorCompleteTransferFailureRetryCount, 10),
		TransferProcessorMaxPollInterval:                     dc.GetDurationProperty(dynamicconfig.TransferProcessorMaxPollInterval, 1*time.Minute),
		TransferProcessorMaxPollIntervalJitterCoefficient:    dc.GetFloat64Property(dynamicconfig.TransferProcessorMaxPollIntervalJitterCoefficient, 0.15),
		TransferProcessorSplitQueueInterval:                  dc.GetDurationProperty(dynamicconfig.TransferProcessorSplitQueueInterval, 1*time.Minute),
		TransferProcessorSplitQueueIntervalJitterCoefficient: dc.GetFloat64Property(dynamicconfig.TransferProcessorSplitQueueIntervalJitterCoefficient, 0.15),
		TransferProcessorUpdateAckInterval:                   dc.GetDurationProperty(dynamicconfig.TransferProcessorUpdateAckInterval, 30*time.Second),
		TransferProcessorUpdateAckIntervalJitterCoefficient:  dc.GetFloat64Property(dynamicconfig.TransferProcessorUpdateAckIntervalJitterCoefficient, 0.15),
		TransferProcessorCompleteTransferInterval:            dc.GetDurationProperty(dynamicconfig.TransferProcessorCompleteTransferInterval, 60*time.Second),
		TransferProcessorRedispatchInterval:                  dc.GetDurationProperty(dynamicconfig.TransferProcessorRedispatchInterval, 1*time.Second),
		TransferProcessorRedispatchIntervalJitterCoefficient: dc.GetFloat64Property(dynamicconfig.TransferProcessorRedispatchIntervalJitterCoefficient, 0.15),
		TransferProcessorMaxRedispatchQueueSize:              dc.GetIntProperty(dynamicconfig.TransferProcessorMaxRedispatchQueueSize, 10000),
		TransferProcessorEnablePriorityTaskProcessor:         dc.GetBoolProperty(dynamicconfig.TransferProcessorEnablePriorityTaskProcessor, false),
		TransferProcessorEnableMultiCurosrProcessor:          dc.GetBoolProperty(dynamicconfig.TransferProcessorEnableMultiCurosrProcessor, false),
		TransferProcessorVisibilityArchivalTimeLimit:         dc.GetDurationProperty(dynamicconfig.TransferProcessorVisibilityArchivalTimeLimit, 200*time.Millisecond),

		ReplicatorTaskBatchSize:                                dc.GetIntProperty(dynamicconfig.ReplicatorTaskBatchSize, 100),
		ReplicatorTaskWorkerCount:                              dc.GetIntProperty(dynamicconfig.ReplicatorTaskWorkerCount, 10),
		ReplicatorTaskMaxRetryCount:                            dc.GetIntProperty(dynamicconfig.ReplicatorTaskMaxRetryCount, 100),
		ReplicatorProcessorMaxPollRPS:                          dc.GetIntProperty(dynamicconfig.ReplicatorProcessorMaxPollRPS, 20),
		ReplicatorProcessorMaxPollInterval:                     dc.GetDurationProperty(dynamicconfig.ReplicatorProcessorMaxPollInterval, 1*time.Minute),
		ReplicatorProcessorMaxPollIntervalJitterCoefficient:    dc.GetFloat64Property(dynamicconfig.ReplicatorProcessorMaxPollIntervalJitterCoefficient, 0.15),
		ReplicatorProcessorUpdateAckInterval:                   dc.GetDurationProperty(dynamicconfig.ReplicatorProcessorUpdateAckInterval, 5*time.Second),
		ReplicatorProcessorUpdateAckIntervalJitterCoefficient:  dc.GetFloat64Property(dynamicconfig.ReplicatorProcessorUpdateAckIntervalJitterCoefficient, 0.15),
		ReplicatorProcessorRedispatchInterval:                  dc.GetDurationProperty(dynamicconfig.ReplicatorProcessorRedispatchInterval, 5*time.Second),
		ReplicatorProcessorRedispatchIntervalJitterCoefficient: dc.GetFloat64Property(dynamicconfig.ReplicatorProcessorRedispatchIntervalJitterCoefficient, 0.15),
		ReplicatorProcessorMaxRedispatchQueueSize:              dc.GetIntProperty(dynamicconfig.ReplicatorProcessorMaxRedispatchQueueSize, 10000),
		ReplicatorProcessorEnablePriorityTaskProcessor:         dc.GetBoolProperty(dynamicconfig.ReplicatorProcessorEnablePriorityTaskProcessor, false),
		ReplicatorProcessorFetchTasksBatchSize:                 dc.GetIntProperty(dynamicconfig.ReplicatorTaskBatchSize, 25),

		ExecutionMgrNumConns:            dc.GetIntProperty(dynamicconfig.ExecutionMgrNumConns, 50),
		HistoryMgrNumConns:              dc.GetIntProperty(dynamicconfig.HistoryMgrNumConns, 50),
		MaximumBufferedEventsBatch:      dc.GetIntProperty(dynamicconfig.MaximumBufferedEventsBatch, 100),
		MaximumSignalsPerExecution:      dc.GetIntPropertyFilteredByDomain(dynamicconfig.MaximumSignalsPerExecution, 0),
		ShardUpdateMinInterval:          dc.GetDurationProperty(dynamicconfig.ShardUpdateMinInterval, 5*time.Minute),
		ShardSyncMinInterval:            dc.GetDurationProperty(dynamicconfig.ShardSyncMinInterval, 5*time.Minute),
		ShardSyncTimerJitterCoefficient: dc.GetFloat64Property(dynamicconfig.TransferProcessorMaxPollIntervalJitterCoefficient, 0.15),

		// history client: client/history/client.go set the client timeout 30s
		LongPollExpirationInterval:          dc.GetDurationPropertyFilteredByDomain(dynamicconfig.HistoryLongPollExpirationInterval, time.Second*20),
		EventEncodingType:                   dc.GetStringPropertyFnWithDomainFilter(dynamicconfig.DefaultEventEncoding, string(common.EncodingTypeThriftRW)),
		EnableParentClosePolicy:             dc.GetBoolPropertyFnWithDomainFilter(dynamicconfig.EnableParentClosePolicy, true),
		NumParentClosePolicySystemWorkflows: dc.GetIntProperty(dynamicconfig.NumParentClosePolicySystemWorkflows, 10),
		EnableParentClosePolicyWorker:       dc.GetBoolProperty(dynamicconfig.EnableParentClosePolicyWorker, true),
		ParentClosePolicyThreshold:          dc.GetIntPropertyFilteredByDomain(dynamicconfig.ParentClosePolicyThreshold, 10),

		NumArchiveSystemWorkflows: dc.GetIntProperty(dynamicconfig.NumArchiveSystemWorkflows, 1000),
		ArchiveRequestRPS:         dc.GetIntProperty(dynamicconfig.ArchiveRequestRPS, 300), // should be much smaller than frontend RPS

		BlobSizeLimitError:     dc.GetIntPropertyFilteredByDomain(dynamicconfig.BlobSizeLimitError, 2*1024*1024),
		BlobSizeLimitWarn:      dc.GetIntPropertyFilteredByDomain(dynamicconfig.BlobSizeLimitWarn, 512*1024),
		HistorySizeLimitError:  dc.GetIntPropertyFilteredByDomain(dynamicconfig.HistorySizeLimitError, 200*1024*1024),
		HistorySizeLimitWarn:   dc.GetIntPropertyFilteredByDomain(dynamicconfig.HistorySizeLimitWarn, 50*1024*1024),
		HistoryCountLimitError: dc.GetIntPropertyFilteredByDomain(dynamicconfig.HistoryCountLimitError, 200*1024),
		HistoryCountLimitWarn:  dc.GetIntPropertyFilteredByDomain(dynamicconfig.HistoryCountLimitWarn, 50*1024),

		ThrottledLogRPS:   dc.GetIntProperty(dynamicconfig.HistoryThrottledLogRPS, 4),
		EnableStickyQuery: dc.GetBoolPropertyFnWithDomainFilter(dynamicconfig.EnableStickyQuery, true),

		ValidSearchAttributes:             dc.GetMapProperty(dynamicconfig.ValidSearchAttributes, definition.GetDefaultIndexedKeys()),
		SearchAttributesNumberOfKeysLimit: dc.GetIntPropertyFilteredByDomain(dynamicconfig.SearchAttributesNumberOfKeysLimit, 100),
		SearchAttributesSizeOfValueLimit:  dc.GetIntPropertyFilteredByDomain(dynamicconfig.SearchAttributesSizeOfValueLimit, 2*1024),
		SearchAttributesTotalSizeLimit:    dc.GetIntPropertyFilteredByDomain(dynamicconfig.SearchAttributesTotalSizeLimit, 40*1024),
		StickyTTL:                         dc.GetDurationPropertyFilteredByDomain(dynamicconfig.StickyTTL, time.Hour*24*365),
		DecisionHeartbeatTimeout:          dc.GetDurationPropertyFilteredByDomain(dynamicconfig.DecisionHeartbeatTimeout, time.Minute*30),

		ReplicationTaskFetcherParallelism:                dc.GetIntProperty(dynamicconfig.ReplicationTaskFetcherParallelism, 1),
		ReplicationTaskFetcherAggregationInterval:        dc.GetDurationProperty(dynamicconfig.ReplicationTaskFetcherAggregationInterval, 2*time.Second),
		ReplicationTaskFetcherTimerJitterCoefficient:     dc.GetFloat64Property(dynamicconfig.ReplicationTaskFetcherTimerJitterCoefficient, 0.15),
		ReplicationTaskFetcherErrorRetryWait:             dc.GetDurationProperty(dynamicconfig.ReplicationTaskFetcherErrorRetryWait, time.Second),
		ReplicationTaskProcessorErrorRetryWait:           dc.GetDurationPropertyFilteredByShardID(dynamicconfig.ReplicationTaskProcessorErrorRetryWait, time.Second),
		ReplicationTaskProcessorErrorRetryMaxAttempts:    dc.GetIntPropertyFilteredByShardID(dynamicconfig.ReplicationTaskProcessorErrorRetryMaxAttempts, 20),
		ReplicationTaskProcessorNoTaskRetryWait:          dc.GetDurationPropertyFilteredByShardID(dynamicconfig.ReplicationTaskProcessorNoTaskInitialWait, 2*time.Second),
		ReplicationTaskProcessorCleanupInterval:          dc.GetDurationPropertyFilteredByShardID(dynamicconfig.ReplicationTaskProcessorCleanupInterval, 1*time.Minute),
		ReplicationTaskProcessorCleanupJitterCoefficient: dc.GetFloat64PropertyFilteredByShardID(dynamicconfig.ReplicationTaskProcessorCleanupJitterCoefficient, 0.15),
		EnableRPCReplication:                             dc.GetBoolProperty(dynamicconfig.HistoryEnableRPCReplication, false),
		EnableKafkaReplication:                           dc.GetBoolProperty(dynamicconfig.HistoryEnableKafkaReplication, true),
		EnableCleanupReplicationTask:                     dc.GetBoolProperty(dynamicconfig.HistoryEnableCleanupReplicationTask, true),

		EnableConsistentQuery:                 dc.GetBoolProperty(dynamicconfig.EnableConsistentQuery, true),
		EnableConsistentQueryByDomain:         dc.GetBoolPropertyFnWithDomainFilter(dynamicconfig.EnableConsistentQueryByDomain, false),
		MaxBufferedQueryCount:                 dc.GetIntProperty(dynamicconfig.MaxBufferedQueryCount, 1),
		MutableStateChecksumGenProbability:    dc.GetIntPropertyFilteredByDomain(dynamicconfig.MutableStateChecksumGenProbability, 0),
		MutableStateChecksumVerifyProbability: dc.GetIntPropertyFilteredByDomain(dynamicconfig.MutableStateChecksumVerifyProbability, 0),
		MutableStateChecksumInvalidateBefore:  dc.GetFloat64Property(dynamicconfig.MutableStateChecksumInvalidateBefore, 0),

		ReplicationEventsFromCurrentCluster: dc.GetBoolPropertyFnWithDomainFilter(dynamicconfig.ReplicationEventsFromCurrentCluster, false),
	}

	return cfg
}

// NewForTest create new history service config for test
func NewForTest() *Config {
	dc := dynamicconfig.NewNopCollection()
	config := New(dc, 1, config.StoreTypeCassandra, false)
	// reduce the duration of long poll to increase test speed
	config.LongPollExpirationInterval = dc.GetDurationPropertyFilteredByDomain(dynamicconfig.HistoryLongPollExpirationInterval, 10*time.Second)
	config.EnableConsistentQueryByDomain = dc.GetBoolPropertyFnWithDomainFilter(dynamicconfig.EnableConsistentQueryByDomain, true)
	return config
}

// GetShardID return the corresponding shard ID for a given workflow ID
func (config *Config) GetShardID(workflowID string) int {
	return common.WorkflowIDToHistoryShard(workflowID, config.NumberOfShards)
}

func convertWeightsToDynamicConfigValue(
	weights map[int]int,
) map[string]interface{} {
	weightsForDC := make(map[string]interface{})
	for priority, weight := range weights {
		weightsForDC[strconv.Itoa(priority)] = weight
	}
	return weightsForDC
}<|MERGE_RESOLUTION|>--- conflicted
+++ resolved
@@ -266,23 +266,13 @@
 		HistoryCacheInitialSize:              dc.GetIntProperty(dynamicconfig.HistoryCacheInitialSize, 128),
 		HistoryCacheMaxSize:                  dc.GetIntProperty(dynamicconfig.HistoryCacheMaxSize, 512),
 		HistoryCacheTTL:                      dc.GetDurationProperty(dynamicconfig.HistoryCacheTTL, time.Hour),
-<<<<<<< HEAD
-		EventsCacheInitialSize:               dc.GetIntProperty(dynamicconfig.EventsCacheInitialSize, 128),
-		EventsCacheMaxSize:                   dc.GetIntProperty(dynamicconfig.EventsCacheMaxSize, 512),
-		EventsCacheMaxSizeInBytes:            dc.GetIntProperty(dynamicconfig.EventsCacheMaxSizeInBytes, 1073741824),
-		EventsCacheTTL:                       dc.GetDurationProperty(dynamicconfig.EventsCacheTTL, time.Hour),
-		EventsCacheGlobalEnable:              dc.GetBoolProperty(dynamicconfig.EventsCacheGlobalEnable, true),
-		EventsCacheGlobalInitialSize:         dc.GetIntProperty(dynamicconfig.EventsCacheInitialSize, 4096),
-		EventsCacheGlobalMaxSize:             dc.GetIntProperty(dynamicconfig.EventsCacheMaxSize, 1<<20),
-=======
 		EventsCacheInitialCount:              dc.GetIntProperty(dynamicconfig.EventsCacheInitialCount, 128),
 		EventsCacheMaxCount:                  dc.GetIntProperty(dynamicconfig.EventsCacheMaxCount, 512),
 		EventsCacheMaxSize:                   dc.GetIntProperty(dynamicconfig.EventsCacheMaxSize, 0),
 		EventsCacheTTL:                       dc.GetDurationProperty(dynamicconfig.EventsCacheTTL, time.Hour),
 		EventsCacheGlobalEnable:              dc.GetBoolProperty(dynamicconfig.EventsCacheGlobalEnable, false),
 		EventsCacheGlobalInitialCount:        dc.GetIntProperty(dynamicconfig.EventsCacheGlobalInitialCount, 1<<12),
-		EventsCacheGlobalMaxCount:            dc.GetIntProperty(dynamicconfig.EventsCacheGlobalMaxCount, 1<<17),
->>>>>>> 35de605e
+		EventsCacheGlobalMaxCount:            dc.GetIntProperty(dynamicconfig.EventsCacheGlobalMaxCount, 1<<25),
 		RangeSizeBits:                        20, // 20 bits for sequencer, 2^20 sequence number for any range
 		AcquireShardInterval:                 dc.GetDurationProperty(dynamicconfig.AcquireShardInterval, time.Minute),
 		AcquireShardConcurrency:              dc.GetIntProperty(dynamicconfig.AcquireShardConcurrency, 1),
